import { create } from "zustand";
import type { Annotation, Overlay, SearchResult } from "@astro-zoom/proto";

type ViewMode = "explore" | "compare" | "annotate" | "time";

interface ViewerState {
  mode: ViewMode;
  setMode: (mode: ViewMode) => void;

  annotations: Annotation[];
  setAnnotations: (annotations: Annotation[]) => void;
  addAnnotation: (annotation: Annotation) => void;
  updateAnnotation: (id: string, data: Partial<Annotation>) => void;
  removeAnnotation: (id: string) => void;

  searchResults: SearchResult[];
  setSearchResults: (results: SearchResult[]) => void;
  selectedSearchResult: SearchResult | null;
  selectSearchResult: (result: SearchResult | null) => void;

  kioskMode: boolean;
  toggleKioskMode: () => void;

  gridVisible: boolean;
  toggleGrid: () => void;

<<<<<<< HEAD
  overlays: Overlay[];
  setOverlays: (overlays: Overlay[]) => void;
  upsertOverlay: (overlay: Overlay) => void;
  removeOverlay: (overlayId: string) => void;
  activeOverlayId: string | null;
  setActiveOverlayId: (overlayId: string | null) => void;
  overlayMoveEnabled: boolean;
  setOverlayMoveEnabled: (enabled: boolean) => void;
=======
  showSnippets: boolean;
  toggleShowSnippets: () => void;
>>>>>>> e2fb0377
}

export const useViewerStore = create<ViewerState>((set) => ({
  mode: "explore",
  setMode: (mode) => set({ mode }),

  annotations: [],
  setAnnotations: (annotations) => set({ annotations }),
  addAnnotation: (annotation) =>
    set((state) => ({ annotations: [...state.annotations, annotation] })),
  updateAnnotation: (id, data) =>
    set((state) => ({
      annotations: state.annotations.map((a) => (a.id === id ? { ...a, ...data } : a)),
    })),
  removeAnnotation: (id) =>
    set((state) => ({
      annotations: state.annotations.filter((a) => a.id !== id),
    })),

  searchResults: [],
  setSearchResults: (results) => set({ searchResults: results }),
  selectedSearchResult: null,
  selectSearchResult: (result) => set({ selectedSearchResult: result }),

  kioskMode: false,
  toggleKioskMode: () => set((state) => ({ kioskMode: !state.kioskMode })),

  gridVisible: false,
  toggleGrid: () => set((state) => ({ gridVisible: !state.gridVisible })),

<<<<<<< HEAD
  overlays: [],
  setOverlays: (overlays) => set({ overlays }),
  upsertOverlay: (overlay) =>
    set((state) => {
      const existingIndex = state.overlays.findIndex((item) => item.id === overlay.id);
      if (existingIndex === -1) {
        return { overlays: [...state.overlays, overlay] };
      }
      const updated = [...state.overlays];
      updated.splice(existingIndex, 1, overlay);
      return { overlays: updated };
    }),
  removeOverlay: (overlayId) =>
    set((state) => ({ overlays: state.overlays.filter((overlay) => overlay.id !== overlayId) })),
  activeOverlayId: null,
  setActiveOverlayId: (overlayId) => set({ activeOverlayId: overlayId }),
  overlayMoveEnabled: false,
  setOverlayMoveEnabled: (enabled) => set({ overlayMoveEnabled: enabled }),
=======
  showSnippets: true,
  toggleShowSnippets: () => set((state) => ({ showSnippets: !state.showSnippets })),
>>>>>>> e2fb0377
}));<|MERGE_RESOLUTION|>--- conflicted
+++ resolved
@@ -24,7 +24,6 @@
   gridVisible: boolean;
   toggleGrid: () => void;
 
-<<<<<<< HEAD
   overlays: Overlay[];
   setOverlays: (overlays: Overlay[]) => void;
   upsertOverlay: (overlay: Overlay) => void;
@@ -33,10 +32,8 @@
   setActiveOverlayId: (overlayId: string | null) => void;
   overlayMoveEnabled: boolean;
   setOverlayMoveEnabled: (enabled: boolean) => void;
-=======
   showSnippets: boolean;
   toggleShowSnippets: () => void;
->>>>>>> e2fb0377
 }
 
 export const useViewerStore = create<ViewerState>((set) => ({
@@ -67,7 +64,6 @@
   gridVisible: false,
   toggleGrid: () => set((state) => ({ gridVisible: !state.gridVisible })),
 
-<<<<<<< HEAD
   overlays: [],
   setOverlays: (overlays) => set({ overlays }),
   upsertOverlay: (overlay) =>
@@ -86,8 +82,7 @@
   setActiveOverlayId: (overlayId) => set({ activeOverlayId: overlayId }),
   overlayMoveEnabled: false,
   setOverlayMoveEnabled: (enabled) => set({ overlayMoveEnabled: enabled }),
-=======
+
   showSnippets: true,
   toggleShowSnippets: () => set((state) => ({ showSnippets: !state.showSnippets })),
->>>>>>> e2fb0377
 }));