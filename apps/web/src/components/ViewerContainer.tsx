--- conflicted
+++ resolved
@@ -21,11 +21,8 @@
   const mode = useViewerStore((state) => state.mode);
   const kioskMode = useViewerStore((state) => state.kioskMode);
   const setAnnotations = useViewerStore((state) => state.setAnnotations);
-<<<<<<< HEAD
   const setOverlays = useViewerStore((state) => state.setOverlays);
-=======
   const [aiPanelsVisible, setAiPanelsVisible] = useState(true);
->>>>>>> 5e91c50d
 
   const {
     data: dataset,
