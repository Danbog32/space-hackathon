--- conflicted
+++ resolved
@@ -78,25 +78,30 @@
     return res.json();
   },
 
-<<<<<<< HEAD
   async classifyRegion(datasetId: string, bbox: [number, number, number, number]): Promise<any> {
-    const bboxStr = bbox.join(',');
-    const res = await fetch(
-      `${API_BASE}/classify?datasetId=${datasetId}&bbox=${bboxStr}`,
-      { method: "POST" }
-    );
+    const bboxStr = bbox.join(",");
+    const res = await fetch(`${API_BASE}/classify?datasetId=${datasetId}&bbox=${bboxStr}`, {
+      method: "POST",
+    });
     if (!res.ok) throw new Error("Failed to classify region");
     return res.json();
   },
 
-  async detectObjects(query: string, datasetId: string, confidenceThreshold = 0.6, maxResults = 50): Promise<any> {
+  async detectObjects(
+    query: string,
+    datasetId: string,
+    confidenceThreshold = 0.6,
+    maxResults = 50
+  ): Promise<any> {
     const res = await fetch(
-      `${API_BASE}/detect?q=${encodeURIComponent(query)}&datasetId=${datasetId}&confidence_threshold=${confidenceThreshold}&max_results=${maxResults}`
+      `${API_BASE}/detect?q=${encodeURIComponent(
+        query
+      )}&datasetId=${datasetId}&confidence_threshold=${confidenceThreshold}&max_results=${maxResults}`
     );
     if (!res.ok) throw new Error("Failed to detect objects");
     return res.json();
   },
-=======
+
   async uploadImage(
     file: File,
     name: string,
@@ -165,5 +170,4 @@
     });
     if (!res.ok) throw new Error("Failed to delete dataset");
   },
->>>>>>> fb371d40
 };