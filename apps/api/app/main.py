<<<<<<< HEAD
"""Main FastAPI application."""

from contextlib import asynccontextmanager
from fastapi import FastAPI
from fastapi.middleware.cors import CORSMiddleware
from slowapi import Limiter, _rate_limit_exceeded_handler
from slowapi.util import get_remote_address
from slowapi.errors import RateLimitExceeded

from app.config import CORS_ORIGINS
from app.db import create_db_and_tables
from app.routers import (
    datasets,
    features,
    annotations,
    search,
    tiles,
    overlays,
    auth as auth_router,
    uploads,
    classify,
    detect
)

from app.seed import seed_database

# Rate limiter
limiter = Limiter(key_func=get_remote_address)


@asynccontextmanager
async def lifespan(app: FastAPI):
    """Application lifespan handler."""
    # Startup
    create_db_and_tables()
    seed_database()
    yield
    # Shutdown
    pass


# Create FastAPI app
app = FastAPI(
    title="Astro-Zoom API",
    description="Backend API for deep zoom image viewing with AI search",
    version="0.1.0",
    lifespan=lifespan,
)

# Add rate limiter
app.state.limiter = limiter
app.add_exception_handler(RateLimitExceeded, _rate_limit_exceeded_handler)

# CORS middleware
app.add_middleware(
    CORSMiddleware,
    allow_origins=CORS_ORIGINS,
    allow_credentials=True,
    allow_methods=["*"],
    allow_headers=["*"],
)

# Include routers
app.include_router(auth_router.router, prefix="/auth", tags=["auth"])
app.include_router(datasets.router, prefix="/datasets", tags=["datasets"])
app.include_router(features.router, prefix="/features", tags=["features"])
app.include_router(annotations.router, prefix="/annotations", tags=["annotations"])
app.include_router(search.router, prefix="/search", tags=["search"])
app.include_router(classify.router, prefix="/classify", tags=["classify"])
app.include_router(detect.router, prefix="/detect", tags=["detect"])
app.include_router(tiles.router, prefix="/tiles", tags=["tiles"])
app.include_router(overlays.router, prefix="/overlays", tags=["overlays"])
app.include_router(uploads.router, prefix="/uploads", tags=["uploads"])


@app.get("/health")
async def health_check():
    """Health check endpoint."""
    from datetime import datetime

    return {"status": "ok", "version": "0.1.0", "timestamp": datetime.now().isoformat()}


@app.get("/")
async def root():
    """Root endpoint."""
    return {
        "message": "Astro-Zoom API",
        "docs": "/docs",
        "health": "/health",
    }
=======
"""Main FastAPI application."""

from contextlib import asynccontextmanager
from fastapi import FastAPI
from fastapi.middleware.cors import CORSMiddleware
from slowapi import Limiter, _rate_limit_exceeded_handler
from slowapi.util import get_remote_address
from slowapi.errors import RateLimitExceeded

from app.config import CORS_ORIGINS
from app.db import create_db_and_tables
from app.routers import datasets, features, annotations, search, tiles, auth as auth_router, uploads
from app.seed import seed_database
from app.middleware.security import SecurityHeadersMiddleware, RequestSanitizationMiddleware
from app.middleware.audit import AuditLoggingMiddleware

# Rate limiter
limiter = Limiter(key_func=get_remote_address)


@asynccontextmanager
async def lifespan(app: FastAPI):
    """Application lifespan handler."""
    # Startup
    create_db_and_tables()
    seed_database()
    yield
    # Shutdown
    pass


# Create FastAPI app
app = FastAPI(
    title="Astro-Zoom API",
    description="Backend API for deep zoom image viewing with AI search",
    version="0.1.0",
    lifespan=lifespan,
)

# Add rate limiter
app.state.limiter = limiter
app.add_exception_handler(RateLimitExceeded, _rate_limit_exceeded_handler)

# Security middlewares (order matters!)
# 1. Request sanitization (first line of defense)
app.add_middleware(RequestSanitizationMiddleware)

# 2. Audit logging (log all write operations)
app.add_middleware(AuditLoggingMiddleware)

# 3. Security headers (add headers to responses)
app.add_middleware(SecurityHeadersMiddleware)

# 4. CORS middleware
app.add_middleware(
    CORSMiddleware,
    allow_origins=CORS_ORIGINS,
    allow_credentials=True,
    allow_methods=["*"],
    allow_headers=["*"],
)

# Include routers
app.include_router(auth_router.router, prefix="/auth", tags=["auth"])
app.include_router(datasets.router, prefix="/datasets", tags=["datasets"])
app.include_router(features.router, prefix="/features", tags=["features"])
app.include_router(annotations.router, prefix="/annotations", tags=["annotations"])
app.include_router(search.router, prefix="/search", tags=["search"])
app.include_router(tiles.router, prefix="/tiles", tags=["tiles"])
app.include_router(uploads.router, prefix="/uploads", tags=["uploads"])


@app.get("/health")
async def health_check():
    """Health check endpoint."""
    from datetime import datetime

    return {"status": "ok", "version": "0.1.0", "timestamp": datetime.now().isoformat()}


@app.get("/")
async def root():
    """Root endpoint."""
    return {
        "message": "Astro-Zoom API",
        "docs": "/docs",
        "health": "/health",
    }
>>>>>>> 2cd99544
<|MERGE_RESOLUTION|>--- conflicted
+++ resolved
@@ -1,4 +1,3 @@
-<<<<<<< HEAD
 """Main FastAPI application."""
 
 from contextlib import asynccontextmanager
@@ -22,87 +21,6 @@
     classify,
     detect
 )
-
-from app.seed import seed_database
-
-# Rate limiter
-limiter = Limiter(key_func=get_remote_address)
-
-
-@asynccontextmanager
-async def lifespan(app: FastAPI):
-    """Application lifespan handler."""
-    # Startup
-    create_db_and_tables()
-    seed_database()
-    yield
-    # Shutdown
-    pass
-
-
-# Create FastAPI app
-app = FastAPI(
-    title="Astro-Zoom API",
-    description="Backend API for deep zoom image viewing with AI search",
-    version="0.1.0",
-    lifespan=lifespan,
-)
-
-# Add rate limiter
-app.state.limiter = limiter
-app.add_exception_handler(RateLimitExceeded, _rate_limit_exceeded_handler)
-
-# CORS middleware
-app.add_middleware(
-    CORSMiddleware,
-    allow_origins=CORS_ORIGINS,
-    allow_credentials=True,
-    allow_methods=["*"],
-    allow_headers=["*"],
-)
-
-# Include routers
-app.include_router(auth_router.router, prefix="/auth", tags=["auth"])
-app.include_router(datasets.router, prefix="/datasets", tags=["datasets"])
-app.include_router(features.router, prefix="/features", tags=["features"])
-app.include_router(annotations.router, prefix="/annotations", tags=["annotations"])
-app.include_router(search.router, prefix="/search", tags=["search"])
-app.include_router(classify.router, prefix="/classify", tags=["classify"])
-app.include_router(detect.router, prefix="/detect", tags=["detect"])
-app.include_router(tiles.router, prefix="/tiles", tags=["tiles"])
-app.include_router(overlays.router, prefix="/overlays", tags=["overlays"])
-app.include_router(uploads.router, prefix="/uploads", tags=["uploads"])
-
-
-@app.get("/health")
-async def health_check():
-    """Health check endpoint."""
-    from datetime import datetime
-
-    return {"status": "ok", "version": "0.1.0", "timestamp": datetime.now().isoformat()}
-
-
-@app.get("/")
-async def root():
-    """Root endpoint."""
-    return {
-        "message": "Astro-Zoom API",
-        "docs": "/docs",
-        "health": "/health",
-    }
-=======
-"""Main FastAPI application."""
-
-from contextlib import asynccontextmanager
-from fastapi import FastAPI
-from fastapi.middleware.cors import CORSMiddleware
-from slowapi import Limiter, _rate_limit_exceeded_handler
-from slowapi.util import get_remote_address
-from slowapi.errors import RateLimitExceeded
-
-from app.config import CORS_ORIGINS
-from app.db import create_db_and_tables
-from app.routers import datasets, features, annotations, search, tiles, auth as auth_router, uploads
 from app.seed import seed_database
 from app.middleware.security import SecurityHeadersMiddleware, RequestSanitizationMiddleware
 from app.middleware.audit import AuditLoggingMiddleware
@@ -159,7 +77,10 @@
 app.include_router(features.router, prefix="/features", tags=["features"])
 app.include_router(annotations.router, prefix="/annotations", tags=["annotations"])
 app.include_router(search.router, prefix="/search", tags=["search"])
+app.include_router(classify.router, prefix="/classify", tags=["classify"])
+app.include_router(detect.router, prefix="/detect", tags=["detect"])
 app.include_router(tiles.router, prefix="/tiles", tags=["tiles"])
+app.include_router(overlays.router, prefix="/overlays", tags=["overlays"])
 app.include_router(uploads.router, prefix="/uploads", tags=["uploads"])
 
 
@@ -178,5 +99,4 @@
         "message": "Astro-Zoom API",
         "docs": "/docs",
         "health": "/health",
-    }
->>>>>>> 2cd99544
+    }