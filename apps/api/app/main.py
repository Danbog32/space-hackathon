"""Main FastAPI application."""

from contextlib import asynccontextmanager
from fastapi import FastAPI
from fastapi.middleware.cors import CORSMiddleware
from slowapi import Limiter, _rate_limit_exceeded_handler
from slowapi.util import get_remote_address
from slowapi.errors import RateLimitExceeded

from app.config import CORS_ORIGINS
from app.db import create_db_and_tables
<<<<<<< HEAD
from app.routers import datasets, features, annotations, search, tiles, auth as auth_router, classify, detect
=======
from app.routers import datasets, features, annotations, search, tiles, auth as auth_router, uploads
>>>>>>> fb371d40
from app.seed import seed_database

# Rate limiter
limiter = Limiter(key_func=get_remote_address)


@asynccontextmanager
async def lifespan(app: FastAPI):
    """Application lifespan handler."""
    # Startup
    create_db_and_tables()
    seed_database()
    yield
    # Shutdown
    pass


# Create FastAPI app
app = FastAPI(
    title="Astro-Zoom API",
    description="Backend API for deep zoom image viewing with AI search",
    version="0.1.0",
    lifespan=lifespan,
)

# Add rate limiter
app.state.limiter = limiter
app.add_exception_handler(RateLimitExceeded, _rate_limit_exceeded_handler)

# CORS middleware
app.add_middleware(
    CORSMiddleware,
    allow_origins=CORS_ORIGINS,
    allow_credentials=True,
    allow_methods=["*"],
    allow_headers=["*"],
)

# Include routers
app.include_router(auth_router.router, prefix="/auth", tags=["auth"])
app.include_router(datasets.router, prefix="/datasets", tags=["datasets"])
app.include_router(features.router, prefix="/features", tags=["features"])
app.include_router(annotations.router, prefix="/annotations", tags=["annotations"])
app.include_router(search.router, prefix="/search", tags=["search"])
app.include_router(classify.router, prefix="/classify", tags=["classify"])
app.include_router(detect.router, prefix="/detect", tags=["detect"])
app.include_router(tiles.router, prefix="/tiles", tags=["tiles"])
app.include_router(uploads.router, prefix="/uploads", tags=["uploads"])


@app.get("/health")
async def health_check():
    """Health check endpoint."""
    from datetime import datetime

    return {"status": "ok", "version": "0.1.0", "timestamp": datetime.now().isoformat()}


@app.get("/")
async def root():
    """Root endpoint."""
    return {
        "message": "Astro-Zoom API",
        "docs": "/docs",
        "health": "/health",
    }
<|MERGE_RESOLUTION|>--- conflicted
+++ resolved
@@ -9,11 +9,7 @@
 
 from app.config import CORS_ORIGINS
 from app.db import create_db_and_tables
-<<<<<<< HEAD
-from app.routers import datasets, features, annotations, search, tiles, auth as auth_router, classify, detect
-=======
-from app.routers import datasets, features, annotations, search, tiles, auth as auth_router, uploads
->>>>>>> fb371d40
+from app.routers import datasets, features, annotations, search, tiles, auth as auth_router, uploads, classify, detect
 from app.seed import seed_database
 
 # Rate limiter
